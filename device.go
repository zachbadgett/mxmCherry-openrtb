package openrtb

<<<<<<< HEAD
// OpenRTB 2.5
=======
>>>>>>> 8089b78b
// 3.2.18 Object: Device
//
// This object provides information pertaining to the device through which the user is interacting.
// Device information includes its hardware, platform, location, and carrier data.
// The device can refer to a mobile handset, a desktop computer, set top box, or other digital device.
//
// BEST PRACTICE: There are currently no prominent open source lists for device makes, models, operating systems, or carriers.
// Exchanges typically use commercial products or other proprietary lists for these attributes.
// Until suitable open standards are available, exchanges are highly encouraged to publish lists of their device make, model, operating system, and carrier values to bidders.
//
// BEST PRACTICE: Proper device IP detection in mobile is not straightforward.
// Typically it involves starting at the left of the x-forwarded-for header, skipping private carrier networks (e.g., 10.x.x.x or 192.x.x.x), and possibly scanning for known carrier IP ranges.
// Exchanges are urged to research and implement this feature carefully when presenting device IP values to bidders.
type Device struct {

	// Attribute:
	//   ua
	// Type:
	//   string; recommended
	// Description:
	//   Browser user agent string.
	UA string `json:"ua,omitempty"`

	// Attribute:
	//   geo
	// Type:
	//   object; recommended
	// Description:
	//   Location of the device assumed to be the user’s current
	//   location defined by a Geo object (Section 3.2.19).
	Geo *Geo `json:"geo,omitempty"`

	// Attribute:
	//   dnt
	// Type:
	//   integer; recommended
	// Description:
	//   Standard “Do Not Track” flag as set in the header by the
	//   browser, where 0 = tracking is unrestricted, 1 = do not track.
	DNT int8 `json:"dnt,omitempty"`

	// Attribute:
	//   lmt
	// Type:
	//   integer; recommended
	// Description:
	//   “Limit Ad Tracking” signal commercially endorsed (e.g., iOS,
	//   Android), where 0 = tracking is unrestricted, 1 = tracking must
	//   be limited per commercial guidelines.
	Lmt int8 `json:"lmt,omitempty"`

	// Attribute:
	//   ip
	// Type:
	//   string; recommended
	// Description:
	//   IPv4 address closest to device.
	IP string `json:"ip,omitempty"`

	// Attribute:
	//   ipv6
	// Type:
	//   string
	// Description:
	//   IP address closest to device as IPv6.
	IPv6 string `json:"ipv6,omitempty"`

	// Attribute:
	//   devicetype
	// Type:
	//   integer
	// Description:
	//   The general type of device. Refer to List 5.21.
	DeviceType DeviceType `json:"devicetype,omitempty"`

	// Attribute:
	//   make
	// Type:
	//   string
	// Description:
	//   Device make (e.g., “Apple”).
	Make string `json:"make,omitempty"`

	// Attribute:
	//   model
	// Type:
	//   string
	// Description:
	//   Device model (e.g., “iPhone”).
	Model string `json:"model,omitempty"`

	// Attribute:
	//   os
	// Type:
	//   string
	// Description:
	//   Device operating system (e.g., “iOS”).
	OS string `json:"os,omitempty"`

	// Attribute:
	//   osv
	// Type:
	//   string
	// Description:
	//   Device operating system version (e.g., “3.1.2”).
	OSV string `json:"osv,omitempty"`

	// Attribute:
	//   hwv
	// Type:
	//   string
	// Description:
	//   Hardware version of the device (e.g., “5S” for iPhone 5S).
	HWV string `json:"hwv,omitempty"`

	// Attribute:
	//   h
	// Type:
	//   integer
	// Description:
	//   Physical height of the screen in pixels.
	H uint64 `json:"h,omitempty"`

	// Attribute:
	//   w
	// Type:
	//   integer
	// Description:
	//   Physical width of the screen in pixels.
	W uint64 `json:"w,omitempty"`

	// Attribute:
	//   ppi
	// Type:
	//   integer
	// Description:
	//   Screen size as pixels per linear inch.
	PPI uint64 `json:"ppi,omitempty"`

	// Attribute:
	//   pxratio
	// Type:
	//   float
	// Description:
	//   The ratio of physical pixels to device independent pixels.
	PxRatio float64 `json:"pxratio,omitempty"`

	// Attribute:
	//   js
	// Type:
	//   integer
	// Description:
	//   Support for JavaScript, where 0 = no, 1 = yes.
	JS int8 `json:"js,omitempty"`

	// Attribute:
	//   geofetch
	// Type:
	//   integer
	// Description:
<<<<<<< HEAD
	//   Indicates if the geolocation API will be available to JavaScript code running in the banner, where 0 = no, 1 = yes.
=======
	//   Indicates if the geolocation API will be available to JavaScript
	//   code running in the banner, where 0 = no, 1 = yes.
>>>>>>> 8089b78b
	GeoFetch int8 `json:"geofetch,omitempty"`

	// Attribute:
	//   flashver
	// Type:
	//   string
	// Description:
	//   Version of Flash supported by the browser.
	FlashVer string `json:"flashver,omitempty"`

	// Attribute:
	//   language
	// Type:
	//   string
	// Description:
	//   Browser language using ISO-639-1-alpha-2.
	Language string `json:"language,omitempty"`

	// Attribute:
	//   carrier
	// Type:
	//   string
	// Description:
	//   Carrier or ISP (e.g., “VERIZON”) using exchange curated string
	//   names which should be published to bidders a priori.
	Carrier string `json:"carrier,omitempty"`

	// Attribute:
	//   mccmnc
	// Type:
	//   string
	// Description:
<<<<<<< HEAD
	//   Mobile carrier as the concatenated MCC-MNC code (e.g., “310-005” identifies Verizon Wireless CDMA in the USA).
	//   Refer to https://en.wikipedia.org/wiki/Mobile_country_code for further examples. Note that the dash between
	//   the MCC and MNC parts is required to remove parsing ambiguity.
=======
	//   Mobile carrier as the concatenated MCC-MNC code (e.g.,
	//   “310-005” identifies Verizon Wireless CDMA in the USA).
	//   Refer to https://en.wikipedia.org/wiki/Mobile_country_code
	//   for further examples. Note that the dash between the MCC
	//   and MNC parts is required to remove parsing ambiguity.
>>>>>>> 8089b78b
	MCCMNC string `json:"mccmnc,omitempty"`

	// Attribute:
	//   connectiontype
	// Type:
	//   integer
	// Description:
	//   Network connection type. Refer to List 5.22.
<<<<<<< HEAD
	Connectiontype int8 `json:"connectiontype,omitempty"`
=======
	ConnectionType *ConnectionType `json:"connectiontype,omitempty"`
>>>>>>> 8089b78b

	// Attribute:
	//   ifa
	// Type:
	//   string
	// Description:
	//   ID sanctioned for advertiser use in the clear (i.e., not hashed).
	IFA string `json:"ifa,omitempty"`

	// Attribute:
	//   didsha1
	// Type:
	//   string
	// Description:
	//   Hardware device ID (e.g., IMEI); hashed via SHA1.
	DIDSHA1 string `json:"didsha1,omitempty"`

	// Attribute:
	//   didmd5
	// Type:
	//   string
	// Description:
	//  Hardware device ID (e.g., IMEI); hashed via MD5.
	DIDMD5 string `json:"didmd5,omitempty"`

	// Attribute:
	//   dpidsha1
	// Type:
	//   string
	// Description:
	//   Platform device ID (e.g., Android ID); hashed via SHA1.
	DPIDSHA1 string `json:"dpidsha1,omitempty"`

	// Attribute:
	//   dpidmd5
	// Type:
	//   string
	// Description:
	//   Platform device ID (e.g., Android ID); hashed via MD5.
	DPIDMD5 string `json:"dpidmd5,omitempty"`

	// Attribute:
	//   macsha1
	// Type:
	//   string
	// Description:
	//   MAC address of the device; hashed via SHA1.
	MACSHA1 string `json:"macsha1,omitempty"`

	// Attribute:
	//   macmd5
	// Type:
	//   string
	// Description:
	//   MAC address of the device; hashed via MD5.
	MACMD5 string `json:"macmd5,omitempty"`

	// Attribute:
	//   ext
	// Type:
	//   object
	// Description:
	//   Placeholder for exchange-specific extensions to OpenRTB.
	Ext RawJSON `json:"ext,omitempty"`
}<|MERGE_RESOLUTION|>--- conflicted
+++ resolved
@@ -1,9 +1,5 @@
 package openrtb
 
-<<<<<<< HEAD
-// OpenRTB 2.5
-=======
->>>>>>> 8089b78b
 // 3.2.18 Object: Device
 //
 // This object provides information pertaining to the device through which the user is interacting.
@@ -164,12 +160,8 @@
 	// Type:
 	//   integer
 	// Description:
-<<<<<<< HEAD
-	//   Indicates if the geolocation API will be available to JavaScript code running in the banner, where 0 = no, 1 = yes.
-=======
 	//   Indicates if the geolocation API will be available to JavaScript
 	//   code running in the banner, where 0 = no, 1 = yes.
->>>>>>> 8089b78b
 	GeoFetch int8 `json:"geofetch,omitempty"`
 
 	// Attribute:
@@ -202,17 +194,11 @@
 	// Type:
 	//   string
 	// Description:
-<<<<<<< HEAD
-	//   Mobile carrier as the concatenated MCC-MNC code (e.g., “310-005” identifies Verizon Wireless CDMA in the USA).
-	//   Refer to https://en.wikipedia.org/wiki/Mobile_country_code for further examples. Note that the dash between
-	//   the MCC and MNC parts is required to remove parsing ambiguity.
-=======
 	//   Mobile carrier as the concatenated MCC-MNC code (e.g.,
 	//   “310-005” identifies Verizon Wireless CDMA in the USA).
 	//   Refer to https://en.wikipedia.org/wiki/Mobile_country_code
 	//   for further examples. Note that the dash between the MCC
 	//   and MNC parts is required to remove parsing ambiguity.
->>>>>>> 8089b78b
 	MCCMNC string `json:"mccmnc,omitempty"`
 
 	// Attribute:
@@ -221,11 +207,7 @@
 	//   integer
 	// Description:
 	//   Network connection type. Refer to List 5.22.
-<<<<<<< HEAD
-	Connectiontype int8 `json:"connectiontype,omitempty"`
-=======
 	ConnectionType *ConnectionType `json:"connectiontype,omitempty"`
->>>>>>> 8089b78b
 
 	// Attribute:
 	//   ifa
