--- conflicted
+++ resolved
@@ -171,8 +171,6 @@
 	BAdv []string `json:"badv,omitempty"`
 
 	// Attribute:
-<<<<<<< HEAD
-=======
 	//   bapp
 	// Type:
 	//   string array
@@ -184,17 +182,12 @@
 	BApp []string `json:"bapp,omitempty"`
 
 	// Attribute:
->>>>>>> 8089b78b
 	//   source
 	// Type:
 	//   object
 	// Description:
-<<<<<<< HEAD
-	//   A Source object (Section 3.2.2) that provides data about the inventory source and which entity makes the final decision.
-=======
 	//   A Sorce object (Section 3.2.2) that provides data about the
 	//   inventory source and which entity makes the final decision.
->>>>>>> 8089b78b
 	Source *Source `json:"source,omitempty"`
 
 	// Attribute:
