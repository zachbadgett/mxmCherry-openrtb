package openrtb

// 3.2.6 Object: Banner
//
// This object represents the most general type of impression.
// Although the term “banner” may have very specific meaning in other contexts, here it can be many things including a simple static image, an expandable ad unit, or even in-banner video (refer to the Video object in Section 3.2.7 for the more generalized and full featured video ad units).
// An array of Banner objects can also appear within the Video to describe optional companion ads defined in the VAST specification.
//
// The presence of a Banner as a subordinate of the Imp object indicates that this impression is offered as a banner type impression.
// At the publisher’s discretion, that same impression may also be offered as video, audio, and/or native by also including as Imp subordinates objects of those types.
// However, any given bid for the impression must conform to one of the offered types.
type Banner struct {

	// Attribute:
	//   format
	// Type:
	//   object array; recommended
	// Description:
	//   Array of format objects (Section 3.2.10) representing the
	//   banner sizes permitted. If none are specified, then use of the
	//   h and w attributes is highly recommended.
	Format []Format `json:"format,omitempty"`

	// Attribute:
	//   w
	// Type:
	//   integer; recommended
	// Description:
	//   Exact width in device independent pixels (DIPS);
	//   recommended if no format objects are specified.
	W uint64 `json:"w,omitempty"`

	// Attribute:
	//   h
	// Type:
	//   integer; recommended
	// Description:
	//   Exact height in device independent pixels (DIPS);
	//   recommended if no format objects are specified.
	H uint64 `json:"h,omitempty"`

    // Attribute:
    //   format
    // Type:
    //   array of formats
    // Description:
    //   Creative sizes allowed by this tag. Overrides h and w if provided
    Format []Format `json:"format,omitempty"`

	// Attribute:
	//   wmax
	// Type:
<<<<<<< HEAD
	//   integer; deprecated
=======
	//   integer; DEPRECATED
>>>>>>> 8089b78b
	// Description:
	//   NOTE: Deprecated in favor of the format array.
	//   Maximum width in device independent pixels (DIPS).
	WMax uint64 `json:"wmax,omitempty"`

	// Attribute:
	//   hmax
	// Type:
<<<<<<< HEAD
	//   integer; deprecated
=======
	//   integer; DEPRECATED
>>>>>>> 8089b78b
	// Description:
	//   NOTE: Deprecated in favor of the format array.
	//   Maximum height in device independent pixels (DIPS).
	HMax uint64 `json:"hmax,omitempty"`

	// Attribute:
	//   wmin
	// Type:
<<<<<<< HEAD
	//   integer; deprecated
=======
	//   integer; DEPRECATED
>>>>>>> 8089b78b
	// Description:
	//   NOTE: Deprecated in favor of the format array.
	//   Minimum width in device independent pixels (DIPS).
	WMin uint64 `json:"wmin,omitempty"`

	// Attribute:
	//   hmin
	// Type:
<<<<<<< HEAD
	//   integer; deprecated
=======
	//   integer; DEPRECATED
>>>>>>> 8089b78b
	// Description:
	//   NOTE: Deprecated in favor of the format array.
	//   Minimum height in device independent pixels (DIPS).
	HMin uint64 `json:"hmin,omitempty"`

	// Attribute:
	//   btype
	// Type:
	//   integer array
	// Description:
	//   Blocked banner ad types. Refer to List 5.2.
	BType []BannerAdType `json:"btype,omitempty"`

	// Attribute:
	//   battr
	// Type:
	//   integer array
	// Description:
	//   Blocked creative attributes. Refer to List 5.3.
	BAttr []CreativeAttribute `json:"battr,omitempty"`

	// Attribute:
	//   pos
	// Type:
	//   integer
	// Description:
	//   Ad position on screen. Refer to List 5.4.
	Pos *AdPosition `json:"pos,omitempty"`

	// Attribute:
	//   mimes
	// Type:
	//   string array
	// Description:
	//   Content MIME types supported. Popular MIME types may
	//   include “application/x-shockwave-flash”,
	//   “image/jpg”, and “image/gif”.
	MIMEs []string `json:"mimes,omitempty"`

	// Attribute:
	//   topframe
	// Type:
	//   integer
	// Description:
	//   Indicates if the banner is in the top frame as opposed to an
	//   iframe, where 0 = no, 1 = yes.
	TopFrame int8 `json:"topframe,omitempty"`

	// Attribute:
	//   expdir
	// Type:
	//   integer array
	// Description:
	//   Directions in which the banner may expand. Refer to List 5.5.
	ExpDir []ExpandableDirection `json:"expdir,omitempty"`

	// Attribute:
	//   api
	// Type:
	//   integer array
	// Description:
	//   List of supported API frameworks for this impression. Refer to
	//   List 5.6. If an API is not explicitly listed, it is assumed not to be
	//   supported.
	API []APIFramework `json:"api,omitempty"`

	// Attribute:
	//   id
	// Type:
	//   string
	// Description:
	//   Unique identifier for this banner object. Recommended when
	//   Banner objects are used with a Video object (Section 3.2.7) to
	//   represent an array of companion ads. Values usually start at 1
	//   and increase with each object; should be unique within an
	//   impression.
	ID string `json:"id,omitempty"`

	// Attribute:
	//   vcm
	// Type:
	//   integer
	// Description:
	//   Relevant only for Banner objects used with a Video object
	//   (Section 3.2.7) in an array of companion ads. Indicates the
	//   companion banner rendering mode relative to the associated
	//   video, where 0 = concurrent, 1 = end-card.
	VCm int8 `json:"vcm,omitempty"`

	// Attribute:
	//   ext
	// Type:
	//   object
	// Description:
	//   Placeholder for exchange-specific extensions to OpenRTB.
	Ext RawJSON `json:"ext,omitempty"`
}<|MERGE_RESOLUTION|>--- conflicted
+++ resolved
@@ -50,11 +50,7 @@
 	// Attribute:
 	//   wmax
 	// Type:
-<<<<<<< HEAD
-	//   integer; deprecated
-=======
 	//   integer; DEPRECATED
->>>>>>> 8089b78b
 	// Description:
 	//   NOTE: Deprecated in favor of the format array.
 	//   Maximum width in device independent pixels (DIPS).
@@ -63,11 +59,7 @@
 	// Attribute:
 	//   hmax
 	// Type:
-<<<<<<< HEAD
-	//   integer; deprecated
-=======
 	//   integer; DEPRECATED
->>>>>>> 8089b78b
 	// Description:
 	//   NOTE: Deprecated in favor of the format array.
 	//   Maximum height in device independent pixels (DIPS).
@@ -76,11 +68,7 @@
 	// Attribute:
 	//   wmin
 	// Type:
-<<<<<<< HEAD
-	//   integer; deprecated
-=======
 	//   integer; DEPRECATED
->>>>>>> 8089b78b
 	// Description:
 	//   NOTE: Deprecated in favor of the format array.
 	//   Minimum width in device independent pixels (DIPS).
@@ -89,11 +77,7 @@
 	// Attribute:
 	//   hmin
 	// Type:
-<<<<<<< HEAD
-	//   integer; deprecated
-=======
 	//   integer; DEPRECATED
->>>>>>> 8089b78b
 	// Description:
 	//   NOTE: Deprecated in favor of the format array.
 	//   Minimum height in device independent pixels (DIPS).
