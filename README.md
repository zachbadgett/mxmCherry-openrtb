# openrtb [![GoDoc](https://godoc.org/github.com/mxmCherry/openrtb?status.svg)](https://godoc.org/github.com/mxmCherry/openrtb) [![Build Status](https://travis-ci.org/mxmCherry/openrtb.svg?branch=master)](https://travis-ci.org/mxmCherry/openrtb)

<<<<<<< HEAD
[![GoDoc](https://godoc.org/github.com/prebid/openrtb?status.svg)](https://godoc.org/github.com/prebid/openrtb)

[OpenRTB](//github.com/openrtb/OpenRTB) [v2.3.1](//github.com/openrtb/OpenRTB/blob/master/OpenRTB-API-Specification-Version-2-3-1-FINAL.pdf) types for Go programming language (golang)
=======
[OpenRTB](//www.iab.com/guidelines/real-time-bidding-rtb-project/) [v2.5](//www.iab.com/wp-content/uploads/2016/03/OpenRTB-API-Specification-Version-2-5-FINAL.pdf) types for Go programming language (Golang)
>>>>>>> 8089b78b

# Using

```bash
<<<<<<< HEAD
go get -u "github.com/prebid/openrtb"
```

```go
import "github.com/prebid/openrtb"
```

# History

- Forked on April 23, 2017 from [mxmCherry](//github.com/mxmCherry/openrtb.v3)
- Updated Device, Geo to OpenRTB 2.5

# Goals

Provide base for OpenRTB-related projects, focusing on:
- Extensive documentation
- Strict specification (using unsigned numeric types for values, that are not meant to be signed; don't overuse pointers to avoid nil dereferencing etc.)
- Efficient memory usage (using numeric types large enough just to hold intended values etc.)
=======
go get -u "github.com/mxmCherry/openrtb"
```

```go
import "github.com/mxmCherry/openrtb"
```

This repo follows [semver](http://semver.org/) - see [releases](//github.com/mxmCherry/openrtb/releases).
Master always contains latest code, so better use some package manager to vendor specific version.
>>>>>>> 8089b78b

# Guidelines

## Naming convention
- [UpperCamelCase](http://en.wikipedia.org/wiki/CamelCase)
- Capitalized abbreviations (e.g., `AT`, `COPPA`, `PMP` etc.)
- Capitalized `ID` keys

## Types
<<<<<<< HEAD
- Key types should be chosen according to OpenRTB v2.5 specification (attribute types)
=======
- Key types should be chosen according to OpenRTB specification (attribute types)
>>>>>>> 8089b78b
- Numeric types:
	- `int64` - time, duration, unbound enums (like `BidRequest.at` - exchange-specific auctions types are > 500)
	- `int8` - short enums (with values <= 127), boolean-like attributes (like `BidRequest.test`)
	- `uint64` - width, height, bitrate etc. (unbound positive numbers)
	- `float64` - coordinates, prices etc.
- Enums:
	- all enums, described in section 5, must be typed with section name singularized (e.g., "5.2 Banner Ad Types" -> `type BannerAdType int8`)
	- all typed enums must have constants for each element, prefixed with type name (e.g., "5.2 Banner Ad Types - XHTML Text Ad (usually mobile)" -> `const BannerAdTypeXHTMLTextAd BannerAdType = 1`)
	- never use `iota` for enum constants
	- section "5.1 Content Categories" should remain untyped and have no constants

## Documentation ([godoc](https://godoc.org/github.com/mxmCherry/openrtb))
- [Godoc: documenting Go code](http://blog.golang.org/godoc-documenting-go-code)
- Each entity (type, struct key or constant) should be documented
- Comments for entities should be copy-pasted "as-is" from OpenRTB specification (except section 5 - replace "table" with "list" there; ideally, each sentence must be on a new line)

## Code organization
- Each RTB type should be kept in its own file, named after type
- File names are in underscore_case, e.g., `type BidRequest` should be declared in `bid_request.go`
- [go fmt your code](https://blog.golang.org/go-fmt-your-code)

# TODO
- [ ] Review all integral types, probably, switch everything to signed ones or just to `int`?
- [ ] Consider switching back to `encoding/json.RawMessage`, as Go 1.8 fixed serialisation for non-ptr (probably, when Go 1.9 or even 1.10 is out)
- [x] Review enum types (typed enum attributes + constants)
- [ ] Review types, that are enums (or "open enums" like `BidRequest.at`) themselves, but not described in section 5 - make them typed<|MERGE_RESOLUTION|>--- conflicted
+++ resolved
@@ -1,36 +1,10 @@
 # openrtb [![GoDoc](https://godoc.org/github.com/mxmCherry/openrtb?status.svg)](https://godoc.org/github.com/mxmCherry/openrtb) [![Build Status](https://travis-ci.org/mxmCherry/openrtb.svg?branch=master)](https://travis-ci.org/mxmCherry/openrtb)
 
-<<<<<<< HEAD
-[![GoDoc](https://godoc.org/github.com/prebid/openrtb?status.svg)](https://godoc.org/github.com/prebid/openrtb)
-
-[OpenRTB](//github.com/openrtb/OpenRTB) [v2.3.1](//github.com/openrtb/OpenRTB/blob/master/OpenRTB-API-Specification-Version-2-3-1-FINAL.pdf) types for Go programming language (golang)
-=======
 [OpenRTB](//www.iab.com/guidelines/real-time-bidding-rtb-project/) [v2.5](//www.iab.com/wp-content/uploads/2016/03/OpenRTB-API-Specification-Version-2-5-FINAL.pdf) types for Go programming language (Golang)
->>>>>>> 8089b78b
 
 # Using
 
 ```bash
-<<<<<<< HEAD
-go get -u "github.com/prebid/openrtb"
-```
-
-```go
-import "github.com/prebid/openrtb"
-```
-
-# History
-
-- Forked on April 23, 2017 from [mxmCherry](//github.com/mxmCherry/openrtb.v3)
-- Updated Device, Geo to OpenRTB 2.5
-
-# Goals
-
-Provide base for OpenRTB-related projects, focusing on:
-- Extensive documentation
-- Strict specification (using unsigned numeric types for values, that are not meant to be signed; don't overuse pointers to avoid nil dereferencing etc.)
-- Efficient memory usage (using numeric types large enough just to hold intended values etc.)
-=======
 go get -u "github.com/mxmCherry/openrtb"
 ```
 
@@ -40,7 +14,6 @@
 
 This repo follows [semver](http://semver.org/) - see [releases](//github.com/mxmCherry/openrtb/releases).
 Master always contains latest code, so better use some package manager to vendor specific version.
->>>>>>> 8089b78b
 
 # Guidelines
 
@@ -50,11 +23,7 @@
 - Capitalized `ID` keys
 
 ## Types
-<<<<<<< HEAD
-- Key types should be chosen according to OpenRTB v2.5 specification (attribute types)
-=======
 - Key types should be chosen according to OpenRTB specification (attribute types)
->>>>>>> 8089b78b
 - Numeric types:
 	- `int64` - time, duration, unbound enums (like `BidRequest.at` - exchange-specific auctions types are > 500)
 	- `int8` - short enums (with values <= 127), boolean-like attributes (like `BidRequest.test`)
